--- conflicted
+++ resolved
@@ -32,7 +32,6 @@
 		std::vector<Vec3D> points;
 		bool isClosed = false;
 
-<<<<<<< HEAD
 		// NOTE (@vasia): Added by me (@charkops): Remove if unwanted
 		friend std::ostream & operator << (std::ostream &os, const Path3D &path) {
 			std::cout << "Points:" << '\n';
@@ -42,16 +41,6 @@
 			std::cout << "EndPoints";
 			return os;
 		};		
-=======
-		// NOTE (@vasia): Also added by @charkops, remove if unwanted
-		friend std::ostream & operator << (std::ostream &os, const Path3D &path) {
-			os << "Points:" << '\n';
-			for (const auto & point : path.points) {
-				os << "(" << point[0] << ", " << point[1] << ", " << point[2] << ")" << '\n';
-			}
-			return os << "endPoints";
-		};
->>>>>>> 4a8f359e
 	};
 
 	static std::vector<Path3D> Intersect(const Mesh& mesh, const Plane& plane) {
@@ -185,11 +174,7 @@
 	}
 
 	static EdgePath GetEdgePath(CrossingFaceMap& crossingFaces) {
-<<<<<<< HEAD
 		CrossingFaceMap::const_iterator currentFace = crossingFaces.begin();
-=======
-		auto &currentFace = crossingFaces.begin();
->>>>>>> 4a8f359e
 		EdgePath edgePath({ currentFace->first });
 		int closingVertex(currentFace->second);
 		while (GetNextPoint(currentFace, crossingFaces)) {
